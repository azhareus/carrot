{
  "name": "@liquid-carrot/carrot",
<<<<<<< HEAD
  "version": "0.1.7",
=======
  "version": "0.1.8",
>>>>>>> b0cc2961
  "description": "A Simple Node.js AI Library for Neural Network",
  "main": "src/carrot",
  "scripts": {
    "jsdoc": "node_modules/.bin/jsdoc -r -c jsdoc.json",
    "deploy:docs": "git add . && git stash && git branch -f gh-pages && git checkout gh-pages && git reset --hard origin/master && git merge --squash --strategy-option=theirs stash && git stash drop && git commit -m 'Auto-build' && git push origin gh-pages -f && git checkout master",
    "build": "> .temp && git add . && git stash && npm run jsdoc && npm run deploy:docs && git stash pop && rm -f .temp",
    "test": "nyc --reporter=html --reporter=text mocha test/src.js",
    "coverage": "nyc report --reporter=text-lcov | coveralls && rm -rf ./src-cov",
    "test:forever": "nodemon ./node_modules/.bin/mocha --reporter spec test/",
    "clean:docfiles": "find . -type f -name '*.html' -exec rm {} + && rm -rf styles/ && rm -rf scripts"
  },
  "repository": {
    "type": "git",
    "url": "git+https://github.com/liquidcarrot/carrot.git"
  },
  "keywords": [
    "Artificial Intelligence",
    "AI",
    "Deep Learning",
    "DL",
    "Machine Learning",
    "ML",
    "Neural Network",
    "Neural Networks",
    "NN",
    "Convolutional Neural Network",
    "Convolutional Neural Networks",
    "Convolutional NN",
    "Convolutional NNs",
    "CNN",
    "Artificial Neural Network",
    "Artificial Neural Networks",
    "Artificial NN",
    "Artificial NNs",
    "ANN",
    "Recurrent Neural Network",
    "Recurrent Neural Networks",
    "Recurrent NN",
    "Recurrent NNs",
    "RNN",
    "Perceptron",
    "Sigmoid",
    "TanH",
    "ArcTan"
  ],
  "author": "Luis Carbonell <luiscarbonell5683@gmail.com>",
  "contributors": [
    "Luis Ernesto Carbonell <luis@liquidcarrot.io>",
    "Christian George Echevarria <chris@liquidcarrot.io>"
  ],
  "license": "MIT",
  "bugs": {
    "url": "https://github.com/liquidcarrot/carrot/issues"
  },
  "homepage": "https://github.com/liquidcarrot/carrot#readme",
  "dependencies": {
    "async": "^2.6.1",
    "bluebird": "^3.5.3",
    "lodash": "^4.17.11",
    "mathjs": "^5.4.0",
    "neo-async": "^2.6.0"
  },
  "devDependencies": {
    "chai": "^4.2.0",
    "chai-each": "0.0.1",
    "coveralls": "^3.0.3",
    "faker": "^4.1.0",
    "jsdoc": "^3.5.5",
    "mocha": "^5.2.0",
    "nodemon": "^1.18.7",
    "nyc": "^13.3.0"
  },
  "nyc": {
    "exclude": [
      "test",
      "util"
    ]
  }
}<|MERGE_RESOLUTION|>--- conflicted
+++ resolved
@@ -1,10 +1,6 @@
 {
   "name": "@liquid-carrot/carrot",
-<<<<<<< HEAD
-  "version": "0.1.7",
-=======
   "version": "0.1.8",
->>>>>>> b0cc2961
   "description": "A Simple Node.js AI Library for Neural Network",
   "main": "src/carrot",
   "scripts": {
